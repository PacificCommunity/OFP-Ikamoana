--- conflicted
+++ resolved
@@ -4,18 +4,15 @@
 import os
 
 class ConfigFileGenerator :
-<<<<<<< HEAD
-
-=======
     """
     This class generates a configuration file for the Ikamoana
     simulation. All functions will generate the necessary tags except
     for mortality which is optional.
-    
+
     Examples
     --------
     First example : Generates a configuration file with default settings.
-    
+
     >>> my_cfg = ConfigFileGenerator()
     >>> my_cfg.directories("~/forcing/", "~/start_distribution/",
     ...                    "~/seapodym_file/")
@@ -25,14 +22,13 @@
     >>> my_cfg.forcing()
     >>> my_cfg.kernels(["IkAdvectionRK4","IkaDymMove","LandBlock","Age])
     >>> my_cfg.write("~/my_config_file.xml")
-    
+
     See also
     --------
     Documentation : `Ikamoana_configuration_file.md` in
     `Ikamoana/doc/Configuration Files/`.
     """
-    
->>>>>>> 0fbd70fd
+
     def __init__(
             self, run_name: str = "", random_seed: float = ""
             ) -> None:
@@ -42,7 +38,7 @@
         ----------
         run_name : str, optional
             Randomly generated if left empty.
-            
+
         random_seed : float, optional
             Randomly generated if left empty.
         """
@@ -55,24 +51,20 @@
 
     def directories(
             self, forcing_dir:str, start_distribution:str, seapodym_file:str):
-<<<<<<< HEAD
-
-=======
         """
         Parameters
         ----------
         forcing_dir : str
             Path to the directory containing the forcing fields (forcing
             used by the kernels). Also used to export fields to NetCDF.
-            
+
         start_distribution : str
             Path to the directory containing the starting distribution
             of the particles.
-            
+
         seapodym_file : str
             Path to the SEAPODYM configuration file.
         """
->>>>>>> 0fbd70fd
         directories = ET.Element("directories")
 
         se_forcing_dir = ET.SubElement(directories,"forcing_dir")
@@ -97,23 +89,23 @@
             The IKAMOANA simulation delta time in days. This is not the
             delta time of the SEAPODYM forcing fields (defined in
             SEAPODYM configuration file). They can be different.
-            
+
         start : str, optional
             The start date of the simulation in days. The format is
             YYYY-MM-DD and will be converted to numpy.datetime64.
-            
+
         sim_time : float, optional
             Total simulation time in days.
-            
+
         output_dt : float, optional
             If you choose to export the particle history, you can choose
             a delta time different from the IKAMOANA dt.
-            
+
         lat_min, lat_max, lon_min, lon_max : float, optional
             These values will limit the domain in space. Latitude is
             South to North ([-90, 90]) and longitude is West to Est
             ([0, 360])
-            
+
         Note
         ----
         `dt`, `start` and `output_dt` are expressed in days.
@@ -159,28 +151,28 @@
         start_length : float, optional
             The size of the first cohort. It refers to the <length> tag
             in the SEAPODYM configuration file.
-            
+
         ageing : bool, optional
             Define if the cohort age will evolve through time.
-            
+
         number_of_cohorts : int, optional
             The total number of particles in the simulation at the first
             time step.
-            
+
         start_dynamic_file : str, optional
             This kind of file is 3D. Ikamoana will select previous
             start_date/cohort_age based on the <start_length> and
             (<time>) <start> tags.
-            
+
         file_extension : str, optional
-            This is the extension of the start_dynamic_file chosen 
-            between "nc" and "dym". If none is passed, the default 
+            This is the extension of the start_dynamic_file chosen
+            between "nc" and "dym". If none is passed, the default
             value will be "nc".
-            
+
         start_static_file : str, optional
             This type of file is 2D (no time axis) or only the first
             time step will be chosen.
-            
+
         start_cell_lon, start_cell_lat : float, optional
             The particles will be randomly distributed in a specific
             cell. This method is used in tag release simulations.
@@ -216,11 +208,6 @@
             predict_effort: bool = False, effort_file: str = "",
             import_effort: bool = False, export_effort: bool = False
             ):
-<<<<<<< HEAD
-        """OPTIONAL function
-
-        fishery_dict :
-=======
         """OPTIONAL function.
 
         Parameters
@@ -228,36 +215,35 @@
         fishery_dict : Dict[str,str]
             Used to select all fisheries that the user wishes to include
             in the calculation of the mortality field.
->>>>>>> 0fbd70fd
             {fishery name in SEAPODYM : fishery name in effort file}
-            
+
         skiprows : int, optional
             By default, in SEAPODYM, two lines are added at the begining
             of the file. These lines indicate, respectively, the number
             of fisheries and, for each of these fisheries, the number of
-            entries in the text file. According to this, specify how 
+            entries in the text file. According to this, specify how
             many lines have been added.
-            
+
         predict_effort : bool, optional
             Effort can be predicted using the regression method when it
             is equal to 0 but catch is a positiv value. `No longer
             supported`. Can easily be reimplemented if necessary.
-            
+
         effort_file : str, optional
             Default value is `forcing_dir+run_name+"_effort.nc"`. This
             is the filepath to the effort dataset. It help to reduce the
             computation time of the mortality.
-            
+
         import_effort : bool, optional
 
         export_effort : bool, optional
 
-            
+
         Note
         ----
         This part is optional. If you don't need mortality field
         computation you can skip it.
-        
+
         At high (spatial) resolution, this part takes a lot of time to
         compute. It is recommended to calculate it once and then save
         it in a NetCDF file.
@@ -278,16 +264,12 @@
             if effort_file_name not in [None, ""] :
                 se_fishery.attrib['effort_file_name'] = str(effort_file_name)
         mortality.append(e_selected_fisheries)
-<<<<<<< HEAD
-
-=======
-        
+
         if predict_effort :
             raise ValueError("The prediction of effort is no longer supported.")
->>>>>>> 0fbd70fd
         se_predict_effort = ET.SubElement(mortality, "predict_effort")
         se_predict_effort.text = str(predict_effort)
-        
+
         se_skiprows = ET.SubElement(mortality, "skiprows")
         se_skiprows.text = str(skiprows)
 
@@ -313,58 +295,58 @@
             All the files you want to add to the ocean fieldset. The
             dictionary is structured as follow :
             `{field_name : (is_a_dataset, filepath)}`
-            
+
             Where :
             - `file_name` is the name of the field in the fieldset.
             - `is_a_dataset` is `True` if the file is a Dataset (contains
             several DataArray) and `False` otherwise.
             - `filepath` is the path to the NetCDF.
-            
+
         files_only : bool, optional
             Specify if you want to generate feeding habitat and others
             (taxis, diffusion etc...) ("False") or not ("True").
-            
+
         home_directory : bool, optional
             The directory where all the fields below are stored.
-            
+
         correct_epi_temp_with_vld : bool, optional
             Specify if you want to apply the
             `FeedingHabitat.correctEpiTempWithVld` method to the habitat
             computation.
-            
+
         landmask_from_habitat : bool, optional
             Specify if you want to use Seapodym landmask or a landmask
             extract from habitat Nan values.
-            
+
         shallow_sea_to_ocean : bool, optional
             Specify if you want to consider shallow sea as ocean ("True")
             or land ("False").
-            
+
         indonesian_filter : bool, optional
             Specify if you want to apply the
             `FeedingHabitat.indonesianFilter` method to the habitat
             computation.
-            
+
         vertical_movement : bool, optional
             Specify if you want to add a correction by the passive
             advection to the diffusion fields.
-            
+
         diffusion_boost : float, optional
             Is added to Diffusion.
-            
+
         diffusion_scale : float, optional
             Multiply the diffusion.
-            
+
         c_scale : float, optional
             Multiply the Seapodym c_diff_fish parameter in diffusion
             computation.
-            
+
         taxis_scale : float, optional
             Multiply the taxis.
-            
+
         units : str, optional
             Only m_per_s and nm_per_timestep are supported for now.
-            
+
         field_interp_method : str, optional
             String, default is "nearest". Only "linear", "nearest",
             "linear_invdist_land_tracer", "cgrid_velocity",
@@ -430,12 +412,8 @@
         self.root.append(kernels)
 
     def write(self, filepath:str):
-<<<<<<< HEAD
-
-=======
         """Write the final configuration file."""
-        
->>>>>>> 0fbd70fd
+
         dirname, filename = os.path.split(filepath)
         if dirname == "" :
             dirname = "./"
